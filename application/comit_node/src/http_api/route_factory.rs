use futures::sync::mpsc::UnboundedSender;
use http_api;
use std::sync::Arc;
use swap_protocols::{
    rfc003::{self, bob::PendingResponses, state_store},
    MetadataStore,
};
use swaps::common::SwapId;
use warp::{self, filters::BoxedFilter, Filter, Reply};

pub fn create<T: MetadataStore<SwapId>, S: state_store::StateStore<SwapId>>(
    metadata_store: Arc<T>,
    state_store: Arc<S>,
    pending_responses: Arc<PendingResponses<SwapId>>,
    sender: UnboundedSender<(SwapId, rfc003::alice::SwapRequestKind)>,
) -> BoxedFilter<(impl Reply,)> {
    let path = warp::path(http_api::PATH);
    let rfc003 = warp::path(http_api::rfc003::swap::PROTOCOL_NAME);

<<<<<<< HEAD
    let metadata_store = warp::any().map(move || metadata_store.clone());
    let state_store = warp::any().map(move || state_store.clone());
=======
    let event_store = warp::any().map(move || Arc::clone(&event_store));
    let metadata_store = warp::any().map(move || Arc::clone(&metadata_store));
    let state_store = warp::any().map(move || Arc::clone(&state_store));
>>>>>>> 76201206
    let sender = warp::any().map(move || sender.clone());
    let pending_responses = warp::any().map(move || Arc::clone(&pending_responses));

    let rfc003_post_swap = warp::post2()
        .and(warp::body::json())
        .and(sender)
        .and_then(http_api::rfc003::swap::post_swap);

    let rfc003_get_swap = warp::get2()
<<<<<<< HEAD
        .and(metadata_store.clone())
        .and(state_store.clone())
        .and(warp::path::param())
        .and_then(http_api::rfc003::swap::get_swap);

    let rfc003_get_swaps = warp::get2()
        .and(metadata_store)
        .and(state_store)
        .and_then(http_api::rfc003::swap::get_swaps);

    path.and(
        rfc003_get_swap
            .or(rfc003_get_swaps)
            .or(rfc003.and(rfc003_post_swap)),
    )
    .recover(http_api::rfc003::swap::customize_error)
    .boxed()
=======
        .and(event_store.clone())
        .and(metadata_store.clone())
        .and(state_store.clone())
        .and(warp::path::param::<SwapId>())
        .and_then(http_api::rfc003::swap::get_swap);

    let rfc003_post_action = warp::post2()
        .and(metadata_store)
        .and(pending_responses)
        .and(warp::path::param::<SwapId>())
        .and(warp::path::param::<http_api::rfc003::action::Action>())
        .and(warp::body::json())
        .and_then(http_api::rfc003::action::post);

    path.and(rfc003_get_swap.or(rfc003.and(rfc003_post_action.or(rfc003_post_swap))))
        .recover(http_api::unpack_problem)
        .boxed()
>>>>>>> 76201206
}<|MERGE_RESOLUTION|>--- conflicted
+++ resolved
@@ -17,14 +17,8 @@
     let path = warp::path(http_api::PATH);
     let rfc003 = warp::path(http_api::rfc003::swap::PROTOCOL_NAME);
 
-<<<<<<< HEAD
     let metadata_store = warp::any().map(move || metadata_store.clone());
     let state_store = warp::any().map(move || state_store.clone());
-=======
-    let event_store = warp::any().map(move || Arc::clone(&event_store));
-    let metadata_store = warp::any().map(move || Arc::clone(&metadata_store));
-    let state_store = warp::any().map(move || Arc::clone(&state_store));
->>>>>>> 76201206
     let sender = warp::any().map(move || sender.clone());
     let pending_responses = warp::any().map(move || Arc::clone(&pending_responses));
 
@@ -34,26 +28,6 @@
         .and_then(http_api::rfc003::swap::post_swap);
 
     let rfc003_get_swap = warp::get2()
-<<<<<<< HEAD
-        .and(metadata_store.clone())
-        .and(state_store.clone())
-        .and(warp::path::param())
-        .and_then(http_api::rfc003::swap::get_swap);
-
-    let rfc003_get_swaps = warp::get2()
-        .and(metadata_store)
-        .and(state_store)
-        .and_then(http_api::rfc003::swap::get_swaps);
-
-    path.and(
-        rfc003_get_swap
-            .or(rfc003_get_swaps)
-            .or(rfc003.and(rfc003_post_swap)),
-    )
-    .recover(http_api::rfc003::swap::customize_error)
-    .boxed()
-=======
-        .and(event_store.clone())
         .and(metadata_store.clone())
         .and(state_store.clone())
         .and(warp::path::param::<SwapId>())
@@ -70,5 +44,4 @@
     path.and(rfc003_get_swap.or(rfc003.and(rfc003_post_action.or(rfc003_post_swap))))
         .recover(http_api::unpack_problem)
         .boxed()
->>>>>>> 76201206
 }