--- conflicted
+++ resolved
@@ -25,12 +25,8 @@
 extern crate web3;
 
 use bitcoin_rpc_client::BitcoinRpcApi;
-<<<<<<< HEAD
-use bitcoin_support::{Network, PrivateKey};
+use bitcoin_support::{Address as BitcoinAddress, Network, PrivateKey};
 
-=======
-use bitcoin_support::Address as BitcoinAddress;
->>>>>>> 820bd765
 use comit_node::{
     bitcoin_fee_service::StaticBitcoinFeeService,
     comit_client,
@@ -45,7 +41,7 @@
 use ethereum_support::*;
 use ethereum_wallet::InMemoryWallet;
 use event_store::InMemoryEventStore;
-use std::{env::var, sync::Arc};
+use std::{env::var, net::SocketAddr, str::FromStr, sync::Arc};
 use web3::{transports::Http, Web3};
 
 // TODO: Make a nice command line interface here (using StructOpt f.e.) see #298
@@ -144,28 +140,15 @@
         let gotham_router = gotham_factory::create_gotham_router(
             gotham_event_store,
             Arc::new(client_factory),
-            remote_comit_node_socket_addr,
+            remote_comit_node_url,
         );
 
         std::thread::spawn(move || {
-<<<<<<< HEAD
             gotham::start(
-                SocketAddr::from_str("127.0.0.0:8000").unwrap(),
+                SocketAddr::from_str(format!("{}:{}", http_api_address, http_api_port).as_str())
+                    .unwrap(),
                 gotham_router,
             );
-=======
-            create_rocket_instance(
-                rocket_event_store,
-                Arc::new(ethereum_service),
-                Arc::new(bitcoin_service),
-                bob_key_store,
-                btc_network,
-                Arc::new(ComitNodeClient::new(remote_comit_node_url)),
-                http_api_address.into(),
-                http_api_port,
-                http_api_logging,
-            ).launch();
->>>>>>> 820bd765
         });
 
         // std::thread::spawn(move || {
