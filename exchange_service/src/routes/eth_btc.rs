--- conflicted
+++ resolved
@@ -137,18 +137,9 @@
         order_request_body.client_contract_time_lock,
         order_request_body.client_refund_address,
         order_request_body.client_success_address,
-<<<<<<< HEAD
-        "e7b6bfabddfaeb2c016b334a5322e4327dc5e499".into(),
-        // TODO: TESTNET
-        bitcoin_rpc::Address::from("tb1qj3z3ymhfawvdp4rphamc7777xargzufztd44fv"),
-        bitcoin_wallet::PrivateKey::from_str(
-            "cQ1DDxScq1rsYDdCUBywawwNVWTMwnLzCKCwGndC6MgdNtKPQ5Hz",
-        ).unwrap(),
-=======
         *exchange_refund_address,
         exchange_success_private_key.to_p2wpkh_address(*network),
         exchange_success_private_key.clone(),
->>>>>>> 04374a50
     );
 
     match event_store.store_order_taken(order_taken.clone()) {
