#![feature(plugin, decl_macro)]
#![plugin(rocket_codegen)]
extern crate bitcoin;
extern crate bitcoin_rpc;
extern crate bitcoin_wallet;
extern crate common_types;
extern crate env_logger;
extern crate ethereum_wallet;
extern crate exchange_service;
extern crate hex;
#[macro_use]
extern crate log;
extern crate reqwest;
extern crate rocket;
extern crate rocket_contrib;
extern crate secp256k1;
extern crate serde;
extern crate serde_derive;
extern crate serde_json;
extern crate tiny_keccak;
extern crate uuid;
extern crate web3;

use bitcoin_rpc::BitcoinRpcApi;
use bitcoin_wallet::PrivateKey;
use common_types::BitcoinQuantity;
use ethereum_wallet::InMemoryWallet;
use ethereum_wallet::ToEthereumAddress;
use exchange_service::bitcoin_fee_service::StaticBitcoinFeeService;
use exchange_service::ethereum_service::EthereumService;
use exchange_service::event_store::EventStore;
use exchange_service::gas_price_service::StaticGasPriceService;
use exchange_service::rocket_factory::create_rocket_instance;
use exchange_service::treasury_api_client::{DefaultApiClient, TreasuryApiUrl};
use hex::FromHex;
use secp256k1::SecretKey;
use std::env::var;
use std::str::FromStr;
use std::sync::Arc;
use web3::futures::Future;
use web3::types::Address as EthereumAddress;

// TODO: Make a nice command line interface here (using StructOpt f.e.)
fn main() {
    let _ = env_logger::init();
    let treasury_api_url = TreasuryApiUrl(var_or_exit("TREASURY_SERVICE_URL"));
    info!("set TREASURY_SERVICE_URL={:?}", treasury_api_url);

    let api_client = DefaultApiClient {
        client: reqwest::Client::new(),
        url: treasury_api_url,
    };

    let event_store = EventStore::new();

    let network_id = var_or_exit("ETHEREUM_NETWORK_ID");
    info!("set ETHEREUM_NETWORK_ID={}", network_id);

    let network_id = u8::from_str(network_id.as_ref()).expect("Failed to parse network id");

    let private_key = var_or_exit("ETHEREUM_PRIVATE_KEY");
    info!("set ETHEREUM_PRIVATE_KEY={}", private_key);

    let network_id = u8::from_str(network_id.as_ref()).expect("Failed to parse network id");

    let private_key = var_or_exit("ETHEREUM_PRIVATE_KEY");

    let private_key_data =
        <[u8; 32]>::from_hex(private_key).expect("Private key is not hex_encoded");

    let private_key = SecretKey::from_slice(&secp256k1::Secp256k1::new(), &private_key_data[..])
        .expect("Private key isn't valid");

    let wallet = InMemoryWallet::new(private_key, network_id);

    let endpoint = var_or_exit("ETHEREUM_NODE_ENDPOINT");
<<<<<<< HEAD
    info!("set ETHEREUM_NODE_ENDPOINT={}", endpoint);
=======
>>>>>>> 43a9e7c0
    let (_event_loop, transport) = web3::transports::Http::new(&endpoint).unwrap();
    let web3 = web3::api::Web3::new(transport);

    let gas_price = var("ETHEREUM_GAS_PRICE_IN_WEI")
        .map(|gas| u64::from_str(gas.as_str()).unwrap())
        .unwrap_or(2_000_000_000);
    info!("set ETHEREUM_GAS_PRICE_IN_WEI={}", gas_price);

    let address = private_key.to_ethereum_address();
    let nonce = web3.eth().transaction_count(address, None).wait().unwrap();
    info!(
        "ETH address derived from priv key: {}; AddressNonce: {}",
        address, nonce
    );

    let ethereum_service = EthereumService::new(
        Arc::new(wallet),
        Arc::new(StaticGasPriceService::new(gas_price)),
        Arc::new(web3),
        nonce,
    );

    let exchange_refund_address =
        EthereumAddress::from_str(var_or_exit("EXCHANGE_REFUND_ADDRESS").as_str())
            .expect("EXCHANGE_REFUND_ADDRESS wasn't a valid ethereum address");
    info!("set EXCHANGE_REFUND_ADDRESS={}", exchange_refund_address);

    let exchange_success_private_key =
        PrivateKey::from_str(var_or_exit("EXCHANGE_SUCCESS_PRIVATE_KEY").as_str()).unwrap();
    info!(
        "set EXCHANGE_SUCCESS_PRIVATE_KEY={}",
        exchange_success_private_key.to_string()
    );

    let btc_exchange_redeem_address = bitcoin_wallet::Address::from_str(
        var_or_exit("BTC_EXCHANGE_REDEEM_ADDRESS").as_str(),
    ).expect("BTC Exchange Redeem Address is Invalid");

    let bitcoin_rpc_client = {
        let url = var_or_exit("BITCOIN_RPC_URL");
        info!("set BITCOIN_RPC_URL={}", url);
        let username = var_or_exit("BITCOIN_RPC_USERNAME");
        info!("set BITCOIN_RPC_USERNAME={}", username);
        let password = var_or_exit("BITCOIN_RPC_PASSWORD");
        info!("set BITCOIN_RPC_PASSWORD={}", password);

        bitcoin_rpc::BitcoinCoreClient::new(url.as_str(), username.as_str(), password.as_str())
    };
    let blockchain_info = bitcoin_rpc_client
        .get_blockchain_info()
        .expect("Could not connect to Bitcoin RPC");
    info!("Blockchain info:\n{:?}", blockchain_info);

    let btc_exchange_redeem_address = bitcoin_wallet::Address::from_str(
        var_or_exit("BTC_EXCHANGE_REDEEM_ADDRESS").as_str(),
    ).expect("BTC Exchange Redeem Address is Invalid");
    info!(
        "set BTC_EXCHANGE_REDEEM_ADDRESS={}",
        btc_exchange_redeem_address.to_string()
    );

    let address_validation = bitcoin_rpc_client
        .validate_address(&bitcoin_rpc::Address::from(
            btc_exchange_redeem_address.clone(),
        ))
        .expect("Could not validate BTC_EXCHANGE_REDEEM_ADDRESS");
    info!("Validation:\n{:?}", address_validation);

    match bitcoin_rpc_client.get_blockchain_info() {
        Ok(blockchain_info) => {
            info!("Blockchain info:\n{:?}", blockchain_info);
            match bitcoin_rpc_client.validate_address(&bitcoin_rpc::Address::from(
                btc_exchange_redeem_address.clone(),
            )) {
                Ok(address_validation) => info!("Validation:\n{:?}", address_validation),
                Err(e) => error!("Could not validate BTC_EXCHANGE_REDEEM_ADDRESS: {}", e),
            };
        }
        Err(e) => error!("Could not connect to Bitcoin RPC:\n{}", e),
    };

    let network = match var("BTC_NETWORK") {
        Ok(value) => match value.as_str() {
            "BTC_MAINNET" => bitcoin::network::constants::Network::Bitcoin,
            "BTC_TESTNET" => bitcoin::network::constants::Network::Testnet,
            "BTCORE_REGTEST" => bitcoin::network::constants::Network::BitcoinCoreRegtest,
            _ => panic!(
                "Please set environment variable BTC_NETWORK to one of the following values:\n\
                 - BTC_MAINNET\n- BTC_TESTNET\n- BTCORE_REGTEST"
            ),
        },
        Err(_) => bitcoin::network::constants::Network::BitcoinCoreRegtest,
    };
    info!("set BTC_NETWORK={}", network);

    let satoshi_per_kb = var_or_exit("BITCOIN_SATOSHI_PER_KB");
    let satoshi_per_kb =
        u64::from_str(&satoshi_per_kb).expect("Given value for rate cannot be parsed into u64");
    info!("set BITCOIN_SATOSHI_PER_KB={}", satoshi_per_kb);

    let rate_per_kb = BitcoinQuantity::from_satoshi(satoshi_per_kb);
    let bitcoin_fee_service = StaticBitcoinFeeService::new(rate_per_kb);

    create_rocket_instance(
        Arc::new(api_client),
        event_store,
        Arc::new(ethereum_service),
        Arc::new(bitcoin_rpc_client),
        exchange_refund_address,
        exchange_success_private_key,
        btc_exchange_redeem_address,
        network,
        Arc::new(bitcoin_fee_service),
    ).launch();
}

fn var_or_exit(name: &str) -> String {
    match var(name) {
        Ok(value) => {
            info!("Set {}={}", name, value);
            value
        }
        Err(_) => {
            eprintln!("{} is not set but is required", name);
            std::process::exit(1);
        }
    }
}<|MERGE_RESOLUTION|>--- conflicted
+++ resolved
@@ -74,10 +74,7 @@
     let wallet = InMemoryWallet::new(private_key, network_id);
 
     let endpoint = var_or_exit("ETHEREUM_NODE_ENDPOINT");
-<<<<<<< HEAD
-    info!("set ETHEREUM_NODE_ENDPOINT={}", endpoint);
-=======
->>>>>>> 43a9e7c0
+
     let (_event_loop, transport) = web3::transports::Http::new(&endpoint).unwrap();
     let web3 = web3::api::Web3::new(transport);
 
